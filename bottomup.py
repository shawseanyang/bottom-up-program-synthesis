--- conflicted
+++ resolved
@@ -1,56 +1,4 @@
 import itertools
-<<<<<<< HEAD
-
-MAX_DEPTH = 1
-
-def synthesize(primitives, production_rules, examples):
-    expressions = starting_expressions(primitives, examples)
-    target = tuple(output for _, output in examples)
-
-    for i in range(MAX_DEPTH):
-       new_expressions = generate_expressions(expressions, production_rules)
-       found, pruned, solution = prune(target, expressions, new_expressions, examples)
-       if found:
-            return solution
-       else:
-        expressions.update(pruned)
-
-       print(f"{i}: {len(expressions)}")
-           
-# Return a dict mapping each primitive to a tuple of the value of the primitive evaluated on each of the examples. Since the primitives just evaluate to their input values, this is just the examples themselves. Non-arguments (constants) evaluate to themselves on all examples.
-# Example: {'{x}': (1, 2, 3), '{y}': (2, 3, 4)}
-def starting_expressions(primitives, examples):
-    value = lambda input, primitive: input[primitive] if primitive in input else primitive
-    return {primitive: tuple(value(input, primitive) for input, _ in examples) for primitive in primitives}
-
-def generate_expressions(expressions, production_rules):
-    new_expressions = set()
-
-    # Generate expressions with production rules
-    for expr1, expr2 in itertools.product(expressions.keys(), repeat=2):
-       for rule in production_rules:
-          try:
-            new_expressions.add(rule(expr1, expr2))
-          except:
-             pass
-
-    return new_expressions
-
-def evaluate(expression, input):
-    return eval(expression.format(**input))
-       
-
-# Returns a 3-tuple with the following parts:
-# (1) whether the solution was found while pruning
-# (2) the pruned expressions
-# (3) the solution expression
-# The (1) term will always be populated, but (2) and (3) are conditionally populated depending on whether the solution was found while pruning.
-# Pruning is performed by finding all the `new` expressions that evaluate equivalently to an `existing` or `pruned` expression on the `examples`.
-def prune(target, existing, new, examples):
-    pruned = {}
-
-    for expr in new:
-=======
 from abc import ABC, abstractmethod
 from enum import Enum
 
@@ -178,7 +126,6 @@
     def string(self, args):
         return f"divide({args[0]}, {args[1]})"
     def evaluate(self, args):
->>>>>>> 8e844ba4
         try:
           return eval(f"{args[0]} // {args[1]}")
         except ZeroDivisionError:
@@ -295,36 +242,8 @@
     ({"x": StringConstant("world"), "y": StringConstant("domination")}, StringConstant("world domination")),
 ]
 
-<<<<<<< HEAD
-# Define the rules
-
-# Merge two strings
-def concat(x: str, y: str) -> str:
-  # type check
-  if not isinstance(x, str) or not isinstance(y, str):
-    raise Exception("x and y must be strings")
-  return f"{x}{y}"
-
-# Get the left-most n characters of a string
-def left(x: str, n: int) -> str:
-  # type check
-  if not isinstance(x, str) or not isinstance(m, int):
-    raise Exception("x must be a string and n must be an integer")
-  return f"{x[:n]}"
-
-# Get the right-most n characters of a string
-def right(x: str, n:int) -> str:
-  # type check
-  if not isinstance(x, str) or not isinstance(m, int):
-    raise Exception("x must be a string and n must be an integer")
-  return f"{x[-n:]}"
-
-def space() -> str:
-  return " "
-=======
 arg_x = StringArgument('x', examples)
 arg_y = StringArgument('y', examples)
->>>>>>> 8e844ba4
 
 def add(n: int, m: int) -> int:
   # type check
@@ -348,20 +267,7 @@
   return " "
 
 # Define the primitives and production rules
-<<<<<<< HEAD
-CONSTANTS = {"space()", "one()", "two()"}
-ARGS = {"arg_x()", "arg_y()"}
-primitives = ARGS.union(CONSTANTS)
-production_rules = {concat, left, right, add}
-
-# Define the examples
-examples = [
-   ({'x': "hello", 'y': "world"}, "helloworld"),
-   ({'x': "world", 'y': "domination"}, "worlddomination"),
-]
-=======
 primitives: ProgramBank = set([arg_x, arg_y, SPACE, ONE, TWO])
 production_rules: list[Operator] = {Concat(), Left(), Right()}
->>>>>>> 8e844ba4
 
 print("solution:", synthesize(primitives, production_rules, examples))